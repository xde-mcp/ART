--- conflicted
+++ resolved
@@ -197,36 +197,6 @@
     async def _get_openai_client(
         self,
         model: Model,
-<<<<<<< HEAD
-        estimated_completion_tokens: int,
-        tool_use: bool,
-        verbosity: Verbosity,
-        config: OpenAIServerConfig | None,
-    ) -> tuple[AsyncOpenAI, asyncio.Semaphore]:
-        model_config = model_configs[model.base_model]()
-        self._vllm = await start_vllm(
-            get_last_iteration_dir(self._get_output_dir(model.name))
-            or model.base_model,
-            model.name,
-            max_concurrent_requests=2048,
-            named_arguments=dict(
-                # block_size=32,
-                disable_log_requests=True,
-                # enable_chunked_prefill=True,
-                enable_prefix_caching=True,
-                enforce_eager=True,
-                gpu_memory_utilization=0.95,
-                # max_num_seqs=2048,
-                # max_num_batched_tokens=16384,
-                # num_scheduler_steps=8,
-                # preemption_mode="swap",
-                return_tokens_as_token_ids=True,
-                # swap_space=80,
-                tensor_parallel_size=torch.cuda.device_count(),
-                # enable_auto_tool_choice=tool_use or None,
-                # tool_call_parser=model_config.vllm_tool_call_parser,
-                max_model_len=32768,
-=======
         config: dev.OpenAIServerConfig | None,
     ) -> AsyncOpenAI:
         service = await self._get_service(model)
@@ -240,27 +210,9 @@
                 limits=httpx.Limits(
                     max_connections=100_000, max_keepalive_connections=100_000
                 ),
->>>>>>> 243f0b18
             ),
         )
 
-<<<<<<< HEAD
-    async def _close_openai_client(self, client: AsyncOpenAI) -> None:
-        try:
-            await client.close()
-        except RuntimeError as e:
-            if "Event loop is closed" in str(e):
-                # Log the error but don't propagate it
-                print("Warning: Attempted to close client when event loop was already closed")
-            else:
-                # Re-raise if it's a different RuntimeError
-                raise
-        if self._vllm:
-            self._vllm.process.kill()
-            kill_vllm_workers()
-
-=======
->>>>>>> 243f0b18
     async def _log(
         self,
         model: Model,
