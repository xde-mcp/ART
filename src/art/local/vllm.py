--- conflicted
+++ resolved
@@ -148,21 +148,6 @@
 
 
 def kill_vllm_workers() -> None:
-<<<<<<< HEAD
-    result = subprocess.run(["ps", "aux"], capture_output=True, text=True)
-    pids = [
-        line.split()[1]
-        for line in result.stdout.splitlines()
-        if "from multiprocessing.spawn import spawn_main; spawn_main(tracker_fd="
-        in line
-    ]
-    import os
-    for pid in pids:
-        if os.geteuid() == 0:  # Check if user is root/superuser
-            subprocess.run(["kill", "-9", pid], check=True)
-        else:
-            subprocess.run(["sudo", "kill", "-9", pid], check=True)
-=======
     try:
         # kill any processes that contain vllm in the name
         result = subprocess.run(["pgrep", "-f", "vllm"], capture_output=True, text=True)
@@ -218,5 +203,4 @@
             time.sleep(poll_interval)
     except Exception as e:
         print(f"Error killing vLLM workers: {e}")
-        print(type(e))
->>>>>>> f693caee
+        print(type(e))