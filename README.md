--- conflicted
+++ resolved
@@ -26,18 +26,11 @@
 **AutoRL** lets you train a custom model for any single-turn task using just a description—no labeled data required! Simply describe what you want the model to learn in plain English, and AutoRL will automatically generate training inputs, create an appropriate system prompt, and train your model using RULER's automatic evaluation.
 
 ✨ **Key Benefits:**
-<<<<<<< HEAD
+
 - **Zero labeled data** - Only need to describe your task
 - **Automatic training** - Generate inputs and evaluate outputs automatically
 - **Any task, any domain** - From JIRA tickets to creative writing to code generation
 - **One-click training** - Ready-to-run notebook gets you started in minutes
-=======
-
-- **2-3x faster development** - Skip reward function engineering entirely
-- **General-purpose** - Works across any task without modification
-- **Strong performance** - Matches or exceeds hand-crafted rewards in 3/4 benchmarks
-- **Easy integration** - Drop-in replacement for manual reward functions
->>>>>>> 324a7f8d
 
 ```python
 # Just describe your task
